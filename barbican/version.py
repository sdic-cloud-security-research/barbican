# Copyright 2010-2011 OpenStack LLC.
# All Rights Reserved.
#
#    Licensed under the Apache License, Version 2.0 (the "License"); you may
#    not use this file except in compliance with the License. You may obtain
#    a copy of the License at
#
#         http://www.apache.org/licenses/LICENSE-2.0
#
#    Unless required by applicable law or agreed to in writing, software
#    distributed under the License is distributed on an "AS IS" BASIS, WITHOUT
#    WARRANTIES OR CONDITIONS OF ANY KIND, either express or implied. See the
#    License for the specific language governing permissions and limitations
#    under the License.

"""
Cloudkeep's Barbican version
"""

<<<<<<< HEAD
__version__ = '0.1.50dev'
=======
__version__ = '0.1.52dev'
>>>>>>> 4ee4bc6d
__version_info__ = tuple(__version__.split('.'))<|MERGE_RESOLUTION|>--- conflicted
+++ resolved
@@ -17,9 +17,5 @@
 Cloudkeep's Barbican version
 """
 
-<<<<<<< HEAD
-__version__ = '0.1.50dev'
-=======
 __version__ = '0.1.52dev'
->>>>>>> 4ee4bc6d
 __version_info__ = tuple(__version__.split('.'))